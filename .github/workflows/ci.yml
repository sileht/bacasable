--- conflicted
+++ resolved
@@ -8,11 +8,7 @@
     runs-on: ubuntu-22.04
     steps:
       - name: Get job name
-<<<<<<< HEAD
-        run: 
-=======
         run: |
->>>>>>> 30aebc48
           pip install poetry
           poetry install --sync
           poetry run pytest --junit-xml test-report.xml .
