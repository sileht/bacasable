--- conflicted
+++ resolved
@@ -1,8 +1,6 @@
 # bacasable
 
-<<<<<<< HEAD
 test
-=======
+
 yrdy
-sqdsqd
->>>>>>> 44ec1854
+sqdsqd